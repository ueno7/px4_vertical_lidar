<?xml version="1.0"?>
<launch>

<<<<<<< HEAD
    <!-- Posix SITL environment launch script -->
    <arg name="x" default="0"/>
    <arg name="y" default="0"/>
    <arg name="z" default="0"/>
    <arg name="R" default="0"/>
    <arg name="P" default="0"/>
    <arg name="Y" default="0"/>
    <arg name="est" default="lpe"/>
    <arg name="vehicle" default="iris_lidar_vertical"/>
    <arg name="config_posix" default="$(arg vehicle)"/>
    <arg name="world" default="$(find px4_simulation_stack)/Tools/sitl_gazebo/worlds/iris_lidar_vertical_plane.world"/>
    <arg name="sdf" default="$(find px4_simulation_stack)/Tools/sitl_gazebo/models/$(arg vehicle)/$(arg vehicle).sdf"/>
    <arg name="rcS" default="$(find px4_simulation_stack)/posix-configs/SITL/init/$(arg est)/$(arg config_posix)"/>

    <arg name="headless" default="false"/>
    <arg name="gui" default="true"/>
    <arg name="ns" default="/"/>

    <arg name="debug" default="false"/>
    <arg name="verbose" default="false"/>
    <arg name="paused" default="false"/>

    <node name="sitl" pkg="px4" type="px4" output="screen"
        args="$(find px4) $(arg rcS)">
    </node>

    <!-- Launching gazebo -->
    <include file="$(find gazebo_ros)/launch/empty_world.launch">
        <arg name="headless" value="$(arg headless)"/>
        <arg name="gui" value="$(arg gui)"/>
        <arg name="world_name" value="$(arg world)" />
        <arg name="debug" value="$(arg debug)" />
        <arg name="verbose" value="$(arg verbose)" />
        <arg name="paused" value="$(arg paused)" />
    </include>

    <!-- Launching MAVROS -->
    <arg name="fcu_url" default="udp://localhost:14540@localhost:14557" />
    <arg name="gcs_url" default="" />
    <arg name="tgt_system" default="1" />
    <arg name="tgt_component" default="1" />
    <arg name="log_output" default="screen" />

    <include file="$(find mavros)/launch/node.launch">
        <!-- <arg name="pluginlists_yaml" value="$(find mavros)/launch/px4_pluginlists.yaml" /> -->
        <arg name="pluginlists_yaml" value="$(find px4_simulation_stack)/launch/px4_pluginlists.yaml" />
		<!-- <arg name="config_yaml" value="$(find px4_simulation_stack)/launch/px4_config.yaml" /> -->
		<arg name="config_yaml" value="$(find px4_simulation_stack)/launch/px4_config_mavros.yaml" />

		<arg name="fcu_url" value="$(arg fcu_url)" />
		<arg name="gcs_url" value="$(arg gcs_url)" />
		<arg name="tgt_system" value="$(arg tgt_system)" />
		<arg name="tgt_component" value="$(arg tgt_component)" />
		<arg name="log_output" value="$(arg log_output)" />
    </include>
    
    <!-- Launching laser_assembler -->
    <include file="$(find px4_simulation_stack)/launch/px4_assemble.launch" />
        
    <!-- Adding static transformation -->
    <node name="lidar_link_tf" pkg="tf" type="static_transform_publisher" args="0 0 0 0 1.57 0 base_link lidar_link 100"/>
        
<!--    <node name="$(anon vehicle_spawn)" output="screen" pkg="gazebo_ros" type="spawn_model"
        args="-sdf -file $(arg sdf) -model $(arg vehicle) -x $(arg x) -y $(arg y) -z $(arg z) -R $(arg R) -P $(arg P) -Y $(arg Y)"/> -->

=======
    <include file="$(find px4_simulation_stack)/launch/iris/iris_lidar_vertical_remote_server.launch" />
    <include file="$(find px4_simulation_stack)/launch/gazebo/gzclient.launch" />
>>>>>>> 0b30dbcc

</launch>

<!-- vim: set et ft=xml fenc=utf-8 ff=unix sts=0 sw=4 ts=4 : --><|MERGE_RESOLUTION|>--- conflicted
+++ resolved
@@ -1,76 +1,8 @@
 <?xml version="1.0"?>
 <launch>
 
-<<<<<<< HEAD
-    <!-- Posix SITL environment launch script -->
-    <arg name="x" default="0"/>
-    <arg name="y" default="0"/>
-    <arg name="z" default="0"/>
-    <arg name="R" default="0"/>
-    <arg name="P" default="0"/>
-    <arg name="Y" default="0"/>
-    <arg name="est" default="lpe"/>
-    <arg name="vehicle" default="iris_lidar_vertical"/>
-    <arg name="config_posix" default="$(arg vehicle)"/>
-    <arg name="world" default="$(find px4_simulation_stack)/Tools/sitl_gazebo/worlds/iris_lidar_vertical_plane.world"/>
-    <arg name="sdf" default="$(find px4_simulation_stack)/Tools/sitl_gazebo/models/$(arg vehicle)/$(arg vehicle).sdf"/>
-    <arg name="rcS" default="$(find px4_simulation_stack)/posix-configs/SITL/init/$(arg est)/$(arg config_posix)"/>
-
-    <arg name="headless" default="false"/>
-    <arg name="gui" default="true"/>
-    <arg name="ns" default="/"/>
-
-    <arg name="debug" default="false"/>
-    <arg name="verbose" default="false"/>
-    <arg name="paused" default="false"/>
-
-    <node name="sitl" pkg="px4" type="px4" output="screen"
-        args="$(find px4) $(arg rcS)">
-    </node>
-
-    <!-- Launching gazebo -->
-    <include file="$(find gazebo_ros)/launch/empty_world.launch">
-        <arg name="headless" value="$(arg headless)"/>
-        <arg name="gui" value="$(arg gui)"/>
-        <arg name="world_name" value="$(arg world)" />
-        <arg name="debug" value="$(arg debug)" />
-        <arg name="verbose" value="$(arg verbose)" />
-        <arg name="paused" value="$(arg paused)" />
-    </include>
-
-    <!-- Launching MAVROS -->
-    <arg name="fcu_url" default="udp://localhost:14540@localhost:14557" />
-    <arg name="gcs_url" default="" />
-    <arg name="tgt_system" default="1" />
-    <arg name="tgt_component" default="1" />
-    <arg name="log_output" default="screen" />
-
-    <include file="$(find mavros)/launch/node.launch">
-        <!-- <arg name="pluginlists_yaml" value="$(find mavros)/launch/px4_pluginlists.yaml" /> -->
-        <arg name="pluginlists_yaml" value="$(find px4_simulation_stack)/launch/px4_pluginlists.yaml" />
-		<!-- <arg name="config_yaml" value="$(find px4_simulation_stack)/launch/px4_config.yaml" /> -->
-		<arg name="config_yaml" value="$(find px4_simulation_stack)/launch/px4_config_mavros.yaml" />
-
-		<arg name="fcu_url" value="$(arg fcu_url)" />
-		<arg name="gcs_url" value="$(arg gcs_url)" />
-		<arg name="tgt_system" value="$(arg tgt_system)" />
-		<arg name="tgt_component" value="$(arg tgt_component)" />
-		<arg name="log_output" value="$(arg log_output)" />
-    </include>
-    
-    <!-- Launching laser_assembler -->
-    <include file="$(find px4_simulation_stack)/launch/px4_assemble.launch" />
-        
-    <!-- Adding static transformation -->
-    <node name="lidar_link_tf" pkg="tf" type="static_transform_publisher" args="0 0 0 0 1.57 0 base_link lidar_link 100"/>
-        
-<!--    <node name="$(anon vehicle_spawn)" output="screen" pkg="gazebo_ros" type="spawn_model"
-        args="-sdf -file $(arg sdf) -model $(arg vehicle) -x $(arg x) -y $(arg y) -z $(arg z) -R $(arg R) -P $(arg P) -Y $(arg Y)"/> -->
-
-=======
     <include file="$(find px4_simulation_stack)/launch/iris/iris_lidar_vertical_remote_server.launch" />
     <include file="$(find px4_simulation_stack)/launch/gazebo/gzclient.launch" />
->>>>>>> 0b30dbcc
 
 </launch>
 
